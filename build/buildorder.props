<Project>
  <ItemDefinitionGroup>
    <RepositoryBuildOrder>
      <Order></Order>
      <RootPath></RootPath>
    </RepositoryBuildOrder>
  </ItemDefinitionGroup>

  <ItemGroup>
    <RepositoryBuildOrder Include="Razor" Order="6" />
    <RepositoryBuildOrder Include="HttpAbstractions" Order="6" />
    <RepositoryBuildOrder Include="HttpClientFactory" Order="6" />
    <RepositoryBuildOrder Include="Hosting" Order="7" />
    <RepositoryBuildOrder Include="KestrelHttpServer" Order="8" />
    <RepositoryBuildOrder Include="HttpSysServer" Order="8" />
<<<<<<< HEAD
    <RepositoryBuildOrder Include="DataProtection" Order="9" RootPath="$(RepositoryRoot)src\DataProtection\" />
=======
    <RepositoryBuildOrder Include="BrowserLink" Order="8" />
>>>>>>> 289050b9
    <RepositoryBuildOrder Include="BasicMiddleware" Order="9" />
    <RepositoryBuildOrder Include="Antiforgery" Order="10" />
    <RepositoryBuildOrder Include="IISIntegration" Order="10" RootPath="$(RepositoryRoot)src\IISIntegration\" />
    <RepositoryBuildOrder Include="StaticFiles" Order="11" />
    <RepositoryBuildOrder Include="ResponseCaching" Order="11" />
    <RepositoryBuildOrder Include="Session" Order="11" />
    <RepositoryBuildOrder Include="ServerTests" Order="11" />
    <RepositoryBuildOrder Include="CORS" Order="12" />
    <RepositoryBuildOrder Include="Routing" Order="12" />
    <RepositoryBuildOrder Include="Diagnostics" Order="12" />
    <RepositoryBuildOrder Include="Localization" Order="13" />
    <RepositoryBuildOrder Include="Security" Order="13" />
    <RepositoryBuildOrder Include="MetaPackages" Order="13" />
    <RepositoryBuildOrder Include="Mvc" Order="14" />
    <RepositoryBuildOrder Include="AADIntegration" Order="15" />
    <RepositoryBuildOrder Include="Identity" Order="15" />
    <RepositoryBuildOrder Include="JavaScriptServices" Order="15" />
    <RepositoryBuildOrder Include="AzureIntegration" Order="15" />
    <RepositoryBuildOrder Include="MusicStore" Order="16" />
    <RepositoryBuildOrder Include="SignalR" Order="16" />
    <RepositoryBuildOrder Include="AuthSamples" Order="16" />
    <RepositoryBuildOrder Include="Templating" Order="17" />
  </ItemGroup>
</Project><|MERGE_RESOLUTION|>--- conflicted
+++ resolved
@@ -13,11 +13,6 @@
     <RepositoryBuildOrder Include="Hosting" Order="7" />
     <RepositoryBuildOrder Include="KestrelHttpServer" Order="8" />
     <RepositoryBuildOrder Include="HttpSysServer" Order="8" />
-<<<<<<< HEAD
-    <RepositoryBuildOrder Include="DataProtection" Order="9" RootPath="$(RepositoryRoot)src\DataProtection\" />
-=======
-    <RepositoryBuildOrder Include="BrowserLink" Order="8" />
->>>>>>> 289050b9
     <RepositoryBuildOrder Include="BasicMiddleware" Order="9" />
     <RepositoryBuildOrder Include="Antiforgery" Order="10" />
     <RepositoryBuildOrder Include="IISIntegration" Order="10" RootPath="$(RepositoryRoot)src\IISIntegration\" />
